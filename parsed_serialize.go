/*
 * MinIO Cloud Storage, (C) 2020 MinIO, Inc.
 *
 * Licensed under the Apache License, Version 2.0 (the "License");
 * you may not use this file except in compliance with the License.
 * You may obtain a copy of the License at
 *
 *     http://www.apache.org/licenses/LICENSE-2.0
 *
 * Unless required by applicable law or agreed to in writing, software
 * distributed under the License is distributed on an "AS IS" BASIS,
 * WITHOUT WARRANTIES OR CONDITIONS OF ANY KIND, either express or implied.
 * See the License for the specific language governing permissions and
 * limitations under the License.
 */

package simdjson

import (
	"bytes"
	"encoding/binary"
	"errors"
	"fmt"
	"github.com/klauspost/compress/s2"
	"github.com/klauspost/compress/zstd"
	"io"
	"sync"
)

<<<<<<< HEAD
// Serializer allows to serialize parsed json and read it back.
// A Serializer can be reused, but not used concurrently.
type Serializer struct {
	stringBuf []byte
=======
// serializer allows to serialize parsed json and read it back.
// A serializer can be reused, but not used concurrently.
type serializer struct {
	// Old -> new offset
	stringIdxLUT []uint32
	stringBuf    []byte
>>>>>>> 36b7c313

	// Compressed strings
	sBuf []byte
	sMsg []byte
	// Uncompressed tags
	tagsBuf []byte
	// Values
	valuesBuf     []byte
	valuesCompBuf []byte
	tagsCompBuf   []byte

	compValues, compTags uint8
	compStrings          bool
	alwaysZstdStrings    bool
	neverZstdStrings     bool
}

// newSerializer will create and initialize a serializer.
func newSerializer() *serializer {
	initSerializerOnce.Do(initSerializer)
<<<<<<< HEAD
	var s Serializer
	s.CompressMode(CompressDefault)
=======
	s := serializer{
		compValues:     blockTypeS2,
		compTags:       blockTypeS2,
		reIndexStrings: false,
	}
>>>>>>> 36b7c313
	return &s
}

type compressMode uint8

const (
	// CompressNone no compression whatsoever.
	CompressNone compressMode = iota

	// CompressFast will apply light compression,
	// but will not deduplicate strings which may affect deserialization speed.
	CompressFast

	// CompressDefault applies light compression and deduplicates strings.
	CompressDefault

	// CompressBest
	CompressBest
)

func (s *serializer) CompressMode(c compressMode) {
	switch c {
	case CompressNone:
		s.compValues = blockTypeUncompressed
		s.compTags = blockTypeUncompressed
		s.compStrings = false
	case CompressFast:
		s.compValues = blockTypeS2
		s.compTags = blockTypeS2
		s.compStrings = true
		s.alwaysZstdStrings = false
		s.neverZstdStrings = true
	case CompressDefault:
		s.compValues = blockTypeS2
		s.compTags = blockTypeS2
		s.compStrings = true
		s.alwaysZstdStrings = false
	case CompressBest:
		s.compValues = blockTypeZstd
		s.compTags = blockTypeZstd
		s.compStrings = true
		s.alwaysZstdStrings = true
	default:
		panic("unknown compression mode")
	}
}

// Serialize the data in pj and return the data.
// An optional destination can be provided.
func (s *serializer) Serialize(dst []byte, pj ParsedJson) []byte {
	// Header: Version byte
	// Varuint Strings size, uncompressed
	// Varuint Tape size, uncompressed
	// Varuint Compressed size of remaining data.
	// Strings:
	// - Varint: Compressed bytes total.
	//  Compressed Blocks:
	//     - Varint: Block compressed bytes excluding this varint.
	//     - Block type:
	//     		0: uncompressed, rest is data.
	// 			1: S2 block.
	// 			2: Zstd block.
	// 	   - block data.
	// 	   Ends when total is reached.
	// Varuint: Tape length, Unique Elements
	// Tags: Compressed block
	// - Byte type:
	// 		- 0: Uncompressed.
	//      - 3: zstd compressed block.
	// 		- 4: S2 compressed block.
	// - Varuint compressed size.
	// - Table + data.
	// Values:
	// - Varint total compressed size.
	//  S2 block.
	// 	 - Null, BoolTrue/BoolFalse: Nothing added.
	//   - TagObjectStart, TagArrayStart, TagRoot: Offset - Current offset
	//   - TagObjectEnd, TagArrayEnd: Current offset - Offset
	//   - TagInteger, TagUint, TagFloat: 64 bits
	// 	 - TagString: offset

	// Index strings
	s.stringBuf = pj.Strings
	var wg sync.WaitGroup

	if s.compStrings {
		// Choose zstd when tape is likely to take longer than strings.
		zstdStrings := len(s.stringBuf) < len(pj.Tape)*15 && !s.neverZstdStrings
		wg.Add(2)
		go func() {
			defer wg.Done()
			if zstdStrings || s.alwaysZstdStrings {
				s.sBuf = encBlock(blockTypeZstd, s.stringBuf, s.sBuf)
			} else {
				s.sBuf = encBlock(blockTypeS2, s.stringBuf, s.sBuf)
			}
		}()
		zstdMsg := len(pj.Message) < len(pj.Tape)*15 && !s.neverZstdStrings
		go func() {
			defer wg.Done()
			if zstdMsg || s.alwaysZstdStrings {
				s.sMsg = encBlock(blockTypeZstd, pj.Message, s.sMsg)
			} else {
				s.sMsg = encBlock(blockTypeS2, pj.Message, s.sMsg)
			}
		}()
	} else {
		s.sBuf = encBlock(blockTypeUncompressed, s.stringBuf, s.sBuf)
		s.sMsg = encBlock(blockTypeUncompressed, pj.Message, s.sMsg)
	}

	// Pessimistically allocate for maximum possible size.
	if cap(s.tagsBuf) <= len(pj.Tape) {
		s.tagsBuf = make([]byte, len(pj.Tape)+1)
	}
	s.tagsBuf = s.tagsBuf[:len(pj.Tape)+1]

	// At most one value per 2 tape entries
	if cap(s.valuesBuf) < len(pj.Tape)*4 {
		s.valuesBuf = make([]byte, len(pj.Tape)*4)
	}
	s.valuesBuf = s.valuesBuf[:0]
	off := 0
	tagsOff := 0
	var tmp [8]byte
	for off < len(pj.Tape) {
		entry := pj.Tape[off]
		ntype := Tag(entry >> 56)
		payload := entry & JSONVALUEMASK
		s.tagsBuf[tagsOff] = uint8(ntype)
		tagsOff++

		switch ntype {
		case TagString:
			binary.LittleEndian.PutUint64(tmp[:], payload)
			s.valuesBuf = append(s.valuesBuf, tmp[:]...)
			binary.LittleEndian.PutUint64(tmp[:8], pj.Tape[off])
			s.valuesBuf = append(s.valuesBuf, tmp[:]...)
			off++
		case TagUint:
			binary.LittleEndian.PutUint64(tmp[:], pj.Tape[off])
			s.valuesBuf = append(s.valuesBuf, tmp[:]...)
			off++
		case TagInteger:
			binary.LittleEndian.PutUint64(tmp[:], pj.Tape[off])
			s.valuesBuf = append(s.valuesBuf, tmp[:]...)
			off++
		case TagFloat:
			binary.LittleEndian.PutUint64(tmp[:8], pj.Tape[off])
			s.valuesBuf = append(s.valuesBuf, tmp[:8]...)
			off++
		case TagNull, TagBoolTrue, TagBoolFalse:
			// No value.
		case TagObjectStart, TagArrayStart, TagRoot:
			// Always forward
			binary.LittleEndian.PutUint64(tmp[:], payload-uint64(off))
			s.valuesBuf = append(s.valuesBuf, tmp[:]...)
		case TagObjectEnd, TagArrayEnd:
			// Always backward
			binary.LittleEndian.PutUint64(tmp[:], uint64(off)-payload)
			s.valuesBuf = append(s.valuesBuf, tmp[:]...)
		case TagEnd:
			// Nothing to store
		default:
			wg.Wait()
			panic(fmt.Errorf("unknown tag: %d", int(ntype)))
		}
		off++
	}
	wg.Add(2)
	// Compress values
	go func() {
		defer wg.Done()
		s.valuesCompBuf = encBlock(s.compValues, s.valuesBuf, s.valuesCompBuf)
	}()

	// Compress tags
	s.tagsBuf = s.tagsBuf[:tagsOff]
	go func() {
		defer wg.Done()
		s.tagsCompBuf = encBlock(s.compTags, s.tagsBuf, s.tagsCompBuf)
	}()

	// Wait for compressors
	wg.Wait()

	// Version
	dst = append(dst, 1)
	// Strings uncompressed size
	n := binary.PutUvarint(tmp[:], uint64(len(s.stringBuf)))
	dst = append(dst, tmp[:n]...)
	// Strings uncompressed size
	n = binary.PutUvarint(tmp[:], uint64(len(pj.Message)))
	dst = append(dst, tmp[:n]...)
	// Tape elements, uncompressed.
	n = binary.PutUvarint(tmp[:], uint64(len(pj.Tape)))
	dst = append(dst, tmp[:n]...)

	// Size of varints...
	varInts := binary.PutUvarint(tmp[:], uint64(len(s.sBuf))) +
		binary.PutUvarint(tmp[:], uint64(len(s.sMsg))) +
		binary.PutUvarint(tmp[:], uint64(len(s.tagsBuf))) +
		binary.PutUvarint(tmp[:], uint64(len(s.tagsCompBuf))) +
		binary.PutUvarint(tmp[:], uint64(len(s.valuesBuf))) +
		binary.PutUvarint(tmp[:], uint64(len(s.valuesCompBuf)))

	n = binary.PutUvarint(tmp[:], uint64(len(s.sBuf)+len(s.sMsg)+len(s.tagsCompBuf)+len(s.valuesCompBuf)+varInts))
	dst = append(dst, tmp[:n]...)

	// Strings
	n = binary.PutUvarint(tmp[:], uint64(len(s.sBuf)))
	dst = append(dst, tmp[:n]...)
	dst = append(dst, s.sBuf...)

	// Message
	n = binary.PutUvarint(tmp[:], uint64(len(s.sMsg)))
	dst = append(dst, tmp[:n]...)
	dst = append(dst, s.sMsg...)

	// Tags
	n = binary.PutUvarint(tmp[:], uint64(len(s.tagsBuf)))
	dst = append(dst, tmp[:n]...)
	n = binary.PutUvarint(tmp[:], uint64(len(s.tagsCompBuf)))
	dst = append(dst, tmp[:n]...)
	dst = append(dst, s.tagsCompBuf...)

	// Values
	n = binary.PutUvarint(tmp[:], uint64(len(s.valuesBuf)))
	dst = append(dst, tmp[:n]...)
	n = binary.PutUvarint(tmp[:], uint64(len(s.valuesCompBuf)))
	dst = append(dst, tmp[:n]...)
	dst = append(dst, s.valuesCompBuf...)
	if false {
		fmt.Println("strings:", len(pj.Strings), "->", len(s.sBuf), "messages:", len(pj.Message), "->", len(s.sMsg), "tags:", len(s.tagsBuf), "->", len(s.tagsCompBuf), "values:", len(s.valuesBuf), "->", len(s.valuesCompBuf), "Total:", len(pj.Strings)+len(pj.Tape)*8, "->", len(dst))
	}

	return dst
}

// Deserialize the content in src.
// Only basic sanity checks will be performed.
// Slight corruption will likely go through unnoticed.
// And optional destination can be provided.
func (s *serializer) Deserialize(src []byte, dst *ParsedJson) (*ParsedJson, error) {
	br := bytes.NewBuffer(src)

	if v, err := br.ReadByte(); err != nil {
		return dst, err
	} else if v != 1 {
		return dst, errors.New("unknown version")
	}

	if dst == nil {
		dst = &ParsedJson{}
	}
	// String size
	if ss, err := binary.ReadUvarint(br); err != nil {
		return dst, err
	} else {
		if uint64(cap(dst.Strings)) < ss {
			dst.Strings = make([]byte, ss)
		}
		dst.Strings = dst.Strings[:ss]
	}
	// Message size
	if ss, err := binary.ReadUvarint(br); err != nil {
		return dst, err
	} else {
		if uint64(cap(dst.Message)) < ss {
			dst.Message = make([]byte, ss)
		}
		dst.Message = dst.Message[:ss]
	}
	// Tape size
	if ts, err := binary.ReadUvarint(br); err != nil {
		return dst, err
	} else {
		if uint64(cap(dst.Tape)) < ts {
			dst.Tape = make([]uint64, ts)
		}
		dst.Tape = dst.Tape[:ts]
	}

	// Comp size
	if c, err := binary.ReadUvarint(br); err != nil {
		return dst, err
	} else {
		if int(c) > br.Len() {
			return dst, fmt.Errorf("stream too short, want %d, only have %d left", c, br.Len())
		}
		if int(c) > br.Len() {
			fmt.Println("extra length:", int(c), br.Len())
		}
	}

	// Decompress strings
	var sWG sync.WaitGroup
	var stringsErr, msgErr error
	err := s.decBlock(br, dst.Strings, &sWG, &stringsErr)
	if err != nil {
		return dst, err
	}
	// Messages
	err = s.decBlock(br, dst.Message, &sWG, &msgErr)
	if err != nil {
		return dst, err
	}
	defer sWG.Wait()

	// Decompress tags
	if tags, err := binary.ReadUvarint(br); err != nil {
		return dst, err
	} else {
		if uint64(cap(s.tagsBuf)) < tags {
			s.tagsBuf = make([]byte, tags)
		}
		s.tagsBuf = s.tagsBuf[:tags]
	}

	var wg sync.WaitGroup
	var tagsErr error
	err = s.decBlock(br, s.tagsBuf, &wg, &tagsErr)
	if err != nil {
		return dst, fmt.Errorf("decompressing tags: %w", err)
	}
	defer wg.Wait()

	// Decompress values
	if vals, err := binary.ReadUvarint(br); err != nil {
		return dst, err
	} else {
		if uint64(cap(s.valuesBuf)) < vals {
			s.valuesBuf = make([]byte, vals)
		}
		s.valuesBuf = s.valuesBuf[:vals]
	}

	var valsErr error
	err = s.decBlock(br, s.valuesBuf, &wg, &valsErr)
	if err != nil {
		return dst, fmt.Errorf("decompressing values: %w", err)
	}

	// Wait until we have what we need for the tape.
	wg.Wait()
	switch {
	case tagsErr != nil:
		return dst, fmt.Errorf("decompressing tags: %w", tagsErr)
	case valsErr != nil:
		return dst, fmt.Errorf("decompressing values: %w", valsErr)
	}

	// Reconstruct tape:
	var off int
	values := s.valuesBuf
	for _, t := range s.tagsBuf {
		if off == len(dst.Tape) {
			return dst, errors.New("tags extended beyond tape")
		}
		tag := Tag(t)

		tagDst := uint64(t) << 56
		switch tag {
		case TagString:
			if len(values) < 16 {
				return dst, fmt.Errorf("reading %v: no values left", tag)
			}
			sOffset := binary.LittleEndian.Uint64(values[:8])
			sLen := binary.LittleEndian.Uint64(values[8:16])
			values = values[16:]
			if false && sOffset+sLen > uint64(len(dst.Strings)) {
				// TODO: Maybe validate
				return dst, fmt.Errorf("%v extends beyond stringbuf (%d). offset:%d", tag, len(dst.Strings), sOffset)
			}

			dst.Tape[off] = tagDst | sOffset
			dst.Tape[off+1] = sLen
			off += 2
		case TagFloat, TagInteger, TagUint:
			if len(values) < 8 {
				return dst, fmt.Errorf("reading %v: no values left", tag)
			}
			dst.Tape[off] = tagDst
			dst.Tape[off+1] = binary.LittleEndian.Uint64(values[:8])
			values = values[8:]
			off += 2
		case TagNull, TagBoolTrue, TagBoolFalse:
			dst.Tape[off] = tagDst
			off++
		case TagObjectStart, TagArrayStart, TagRoot:
			if len(values) < 8 {
				return dst, fmt.Errorf("reading %v: no values left", tag)
			}
			// Always forward
			val := binary.LittleEndian.Uint64(values[:8])
			values = values[8:]
			val += uint64(off)
			if val > uint64(len(dst.Tape)) {
				return dst, fmt.Errorf("%v extends beyond tape (%d). offset:%d", tag, len(dst.Tape), val)
			}

			dst.Tape[off] = tagDst | val
			off++
		case TagObjectEnd, TagArrayEnd:
			if len(values) < 8 {
				return dst, fmt.Errorf("reading %v: no values left", tag)
			}
			// Always backward
			val := binary.LittleEndian.Uint64(values[:8])
			values = values[8:]
			val = uint64(off) - val
			if val > uint64(len(dst.Tape)) {
				return dst, fmt.Errorf("%v extends beyond tape (%d). offset:%d", tag, len(dst.Tape), val)
			}
			dst.Tape[off] = tagDst | val
			off++
		case TagEnd:
			dst.Tape[off] = tagDst
			off++
		default:
			return nil, fmt.Errorf("unknown tag: %v", tag)
		}
	}
	if off != len(dst.Tape) {
		return dst, fmt.Errorf("tags did not fill tape, want %d, got %d", len(dst.Tape), off)
	}
	sWG.Wait()
	if stringsErr != nil {
		return dst, fmt.Errorf("reading strings: %w", stringsErr)
	}
	return dst, nil
}

func (s *serializer) decBlock(br *bytes.Buffer, dst []byte, wg *sync.WaitGroup, dstErr *error) error {
	size, err := binary.ReadUvarint(br)
	if err != nil {
		return err
	}
	if size > uint64(br.Len()) {
		return fmt.Errorf("block size (%d) extends beyond input %d", size, br.Len())
	}
	if size < 1 {
		return fmt.Errorf("block size (%d) too small %d", size, br.Len())
	}
	typ, err := br.ReadByte()
	if err != nil {
		return err
	}
	size--
	compressed := br.Next(int(size))
	if len(compressed) != int(size) {
		return errors.New("short block section")
	}
	switch typ {
	case blockTypeUncompressed:
		// uncompressed
		if len(compressed) != len(dst) {
			return errors.New("short uncompressed block")
		}
		copy(dst, compressed)
	case blockTypeS2:
		wg.Add(1)
		go func() {
			defer wg.Done()
			buf := bytes.NewBuffer(compressed)
			dec := s2Readers.Get().(*s2.Reader)
			dec.Reset(buf)
			_, err := io.ReadFull(dec, dst)
			dec.Reset(nil)
			s2Readers.Put(dec)
			*dstErr = err
		}()
	case blockTypeZstd:
		wg.Add(1)
		go func() {
			defer wg.Done()
			want := len(dst)
			dst, err = zDec.DecodeAll(compressed, dst[:0])
			if err == nil && want != len(dst) {
				err = errors.New("zstd decompressed size mismatch")
			}
			*dstErr = err
		}()
	default:
		return fmt.Errorf("unknown compression type: %d", typ)
	}
	return nil
}

<<<<<<< HEAD
=======
// indexStringsLazy will deduplicate strings and populate
// strings, stringsMap and stringBuf.
// Returns false if unable to deduplicate.
// FIXME: Not feasible anymore
func (s *serializer) indexStringsLazy(sb []byte) bool {
	return false
	// Only possible on 64 bit platforms, so it will never trigger on 32 bit platforms.
	if uint32(len(sb)) >= math.MaxUint32 {
		s.stringBuf = sb
		// This would overflow our offset table.
		return false
	}

	// Reset lookup table.
	// Offsets are offset by 1, so 0 indicates an unfilled entry.
	for i := range s.strings2[:] {
		s.strings2[i] = 0
	}
	// There should be at least 5 bytes between each source,
	// so it should not be possible to alias lookups.
	if cap(s.stringIdxLUT) < len(sb)/4 {
		s.stringIdxLUT = make([]uint32, len(sb)/4)
	}
	s.stringIdxLUT = s.stringIdxLUT[:len(sb)/4]
	if cap(s.stringBuf) == 0 {
		s.stringBuf = make([]byte, 0, len(sb))
	}

	s.stringBuf = s.stringBuf[:0]
	var srcOff, dstOff uint32
	for int(srcOff) < len(sb) {
		length := binary.LittleEndian.Uint32(sb[srcOff : srcOff+4])
		value := sb[srcOff+4 : srcOff+4+length]
		h := memHash(value) & stringmask
		off := s.strings2[h]
		if off > 0 {
			off--
			// Does length match?
			if length == binary.LittleEndian.Uint32(s.stringBuf[off:off+4]) {
				// Compare content
				bytes.Equal(value[:], s.stringBuf[off+4:off+4+length])
				s.stringIdxLUT[srcOff/4] = off
				srcOff += 5 + length
				continue
			}
		}
		// New value, add to dst
		s.stringIdxLUT[srcOff/4] = dstOff
		s.stringBuf = append(s.stringBuf, byte(length), byte(length>>8), byte(length>>16), byte(length>>24))
		s.stringBuf = append(s.stringBuf, value...)
		s.stringBuf = append(s.stringBuf, 0)
		s.strings2[h] = dstOff + 1
		srcOff += 5 + length
		dstOff += 5 + length
	}
	return true
}

>>>>>>> 36b7c313
const (
	blockTypeUncompressed byte = 0
	blockTypeS2           byte = 1
	blockTypeZstd         byte = 2
)

var zDec *zstd.Decoder
var zEncFast *zstd.Encoder
var s2Writers = sync.Pool{New: func() interface{} {
	return s2.NewWriter(nil)
}}
var s2Readers = sync.Pool{New: func() interface{} {
	return s2.NewReader(nil)
}}

var initSerializerOnce sync.Once

func initSerializer() {
	zDec, _ = zstd.NewReader(nil)
	zEncFast, _ = zstd.NewWriter(nil, zstd.WithEncoderLevel(zstd.SpeedFastest), zstd.WithEncoderCRC(false))
}

// encBlock will encode a block of data.
func encBlock(mode byte, src, dst []byte) []byte {
	if len(src) < 100 {
		mode = blockTypeUncompressed
	}
	switch mode {
	case blockTypeUncompressed:
		mel := len(src) + 1
		if cap(dst) < mel {
			dst = make([]byte, mel)
		}
		dst = dst[:mel]
		dst[0] = mode
		copy(dst[1:], src)
		return dst
	case blockTypeS2:
		mel := s2.MaxEncodedLen(len(src)) + 16
		if cap(dst) < mel {
			dst = make([]byte, mel)
		}
		dst = dst[:1]
		dst[0] = mode
		buf := bytes.NewBuffer(dst[:1])
		enc := s2Writers.Get().(*s2.Writer)
		enc.Reset(buf)
		err := enc.EncodeBuffer(src)
		if err != nil {
			panic(err)
		}
		err = enc.Close()
		if err != nil {
			panic(err)
		}
		enc.Reset(nil)
		s2Writers.Put(enc)
		return buf.Bytes()
	case blockTypeZstd:
		mel := len(src) + 50
		if cap(dst) < mel {
			dst = make([]byte, mel)
		}
		dst = dst[:mel]
		dst[0] = mode
		return zEncFast.EncodeAll(src, dst[:1])
	}
	panic("unknown compression mode")
}<|MERGE_RESOLUTION|>--- conflicted
+++ resolved
@@ -27,19 +27,10 @@
 	"sync"
 )
 
-<<<<<<< HEAD
-// Serializer allows to serialize parsed json and read it back.
-// A Serializer can be reused, but not used concurrently.
-type Serializer struct {
-	stringBuf []byte
-=======
 // serializer allows to serialize parsed json and read it back.
 // A serializer can be reused, but not used concurrently.
 type serializer struct {
-	// Old -> new offset
-	stringIdxLUT []uint32
-	stringBuf    []byte
->>>>>>> 36b7c313
+	stringBuf []byte
 
 	// Compressed strings
 	sBuf []byte
@@ -60,24 +51,16 @@
 // newSerializer will create and initialize a serializer.
 func newSerializer() *serializer {
 	initSerializerOnce.Do(initSerializer)
-<<<<<<< HEAD
-	var s Serializer
+	var s serializer
 	s.CompressMode(CompressDefault)
-=======
-	s := serializer{
-		compValues:     blockTypeS2,
-		compTags:       blockTypeS2,
-		reIndexStrings: false,
-	}
->>>>>>> 36b7c313
 	return &s
 }
 
-type compressMode uint8
+type CompressMode uint8
 
 const (
 	// CompressNone no compression whatsoever.
-	CompressNone compressMode = iota
+	CompressNone CompressMode = iota
 
 	// CompressFast will apply light compression,
 	// but will not deduplicate strings which may affect deserialization speed.
@@ -90,7 +73,7 @@
 	CompressBest
 )
 
-func (s *serializer) CompressMode(c compressMode) {
+func (s *serializer) CompressMode(c CompressMode) {
 	switch c {
 	case CompressNone:
 		s.compValues = blockTypeUncompressed
@@ -559,67 +542,6 @@
 	return nil
 }
 
-<<<<<<< HEAD
-=======
-// indexStringsLazy will deduplicate strings and populate
-// strings, stringsMap and stringBuf.
-// Returns false if unable to deduplicate.
-// FIXME: Not feasible anymore
-func (s *serializer) indexStringsLazy(sb []byte) bool {
-	return false
-	// Only possible on 64 bit platforms, so it will never trigger on 32 bit platforms.
-	if uint32(len(sb)) >= math.MaxUint32 {
-		s.stringBuf = sb
-		// This would overflow our offset table.
-		return false
-	}
-
-	// Reset lookup table.
-	// Offsets are offset by 1, so 0 indicates an unfilled entry.
-	for i := range s.strings2[:] {
-		s.strings2[i] = 0
-	}
-	// There should be at least 5 bytes between each source,
-	// so it should not be possible to alias lookups.
-	if cap(s.stringIdxLUT) < len(sb)/4 {
-		s.stringIdxLUT = make([]uint32, len(sb)/4)
-	}
-	s.stringIdxLUT = s.stringIdxLUT[:len(sb)/4]
-	if cap(s.stringBuf) == 0 {
-		s.stringBuf = make([]byte, 0, len(sb))
-	}
-
-	s.stringBuf = s.stringBuf[:0]
-	var srcOff, dstOff uint32
-	for int(srcOff) < len(sb) {
-		length := binary.LittleEndian.Uint32(sb[srcOff : srcOff+4])
-		value := sb[srcOff+4 : srcOff+4+length]
-		h := memHash(value) & stringmask
-		off := s.strings2[h]
-		if off > 0 {
-			off--
-			// Does length match?
-			if length == binary.LittleEndian.Uint32(s.stringBuf[off:off+4]) {
-				// Compare content
-				bytes.Equal(value[:], s.stringBuf[off+4:off+4+length])
-				s.stringIdxLUT[srcOff/4] = off
-				srcOff += 5 + length
-				continue
-			}
-		}
-		// New value, add to dst
-		s.stringIdxLUT[srcOff/4] = dstOff
-		s.stringBuf = append(s.stringBuf, byte(length), byte(length>>8), byte(length>>16), byte(length>>24))
-		s.stringBuf = append(s.stringBuf, value...)
-		s.stringBuf = append(s.stringBuf, 0)
-		s.strings2[h] = dstOff + 1
-		srcOff += 5 + length
-		dstOff += 5 + length
-	}
-	return true
-}
-
->>>>>>> 36b7c313
 const (
 	blockTypeUncompressed byte = 0
 	blockTypeS2           byte = 1
