/*
 * MinIO Cloud Storage, (C) 2020 MinIO, Inc.
 *
 * Licensed under the Apache License, Version 2.0 (the "License");
 * you may not use this file except in compliance with the License.
 * You may obtain a copy of the License at
 *
 *     http://www.apache.org/licenses/LICENSE-2.0
 *
 * Unless required by applicable law or agreed to in writing, software
 * distributed under the License is distributed on an "AS IS" BASIS,
 * WITHOUT WARRANTIES OR CONDITIONS OF ANY KIND, either express or implied.
 * See the License for the specific language governing permissions and
 * limitations under the License.
 */

package simdjson

import (
	"encoding/json"
	"testing"

	jsoniter "github.com/json-iterator/go"
)

func benchmarkFromFile(b *testing.B, filename string) {

	_, _, msg := loadCompressed(b, filename)

	b.SetBytes(int64(len(msg)))
	b.ReportAllocs()
	b.ResetTimer()

	pj := internalParsedJson{}

	for i := 0; i < b.N; i++ {

		// Reset tape
		pj.Tape = pj.Tape[:0]
		pj.Strings = pj.Strings[:0]

		if err := pj.parseMessage(msg); err != nil {
			b.Fatal(err)
		}
	}
}

func BenchmarkApache_builds(b *testing.B)  { benchmarkFromFile(b, "apache_builds") }
func BenchmarkCanada(b *testing.B)         { benchmarkFromFile(b, "canada") }
func BenchmarkCitm_catalog(b *testing.B)   { benchmarkFromFile(b, "citm_catalog") }
func BenchmarkGithub_events(b *testing.B)  { benchmarkFromFile(b, "github_events") }
func BenchmarkGsoc_2018(b *testing.B)      { benchmarkFromFile(b, "gsoc-2018") }
func BenchmarkInstruments(b *testing.B)    { benchmarkFromFile(b, "instruments") }
func BenchmarkMarine_ik(b *testing.B)      { benchmarkFromFile(b, "marine_ik") }
func BenchmarkMesh(b *testing.B)           { benchmarkFromFile(b, "mesh") }
func BenchmarkMesh_pretty(b *testing.B)    { benchmarkFromFile(b, "mesh.pretty") }
func BenchmarkNumbers(b *testing.B)        { benchmarkFromFile(b, "numbers") }
func BenchmarkRandom(b *testing.B)         { benchmarkFromFile(b, "random") }
func BenchmarkTwitter(b *testing.B)        { benchmarkFromFile(b, "twitter") }
func BenchmarkTwitterescaped(b *testing.B) { benchmarkFromFile(b, "twitterescaped") }
func BenchmarkUpdate_center(b *testing.B)  { benchmarkFromFile(b, "update-center") }

<<<<<<< HEAD
func benchmarkJsoniter(b *testing.B, filename string) {
=======
func benchmarkEncodingJson(b *testing.B, filename string) {

>>>>>>> 99ff94be
	_, _, msg := loadCompressed(b, filename)

	b.SetBytes(int64(len(msg)))
	b.ReportAllocs()
	b.ResetTimer()

	var json = jsoniter.ConfigCompatibleWithStandardLibrary
	for i := 0; i < b.N; i++ {

		var parsed interface{}
<<<<<<< HEAD
		if err := json.Unmarshal(msg, &parsed); err != nil {
			b.Fatal(err)
		}
	}
}

func benchmarkEncodingJson(b *testing.B, filename string) {

	_, _, msg := loadCompressed(b, filename)

	b.SetBytes(int64(len(msg)))
	b.ReportAllocs()
	b.ResetTimer()

	for i := 0; i < b.N; i++ {

		var parsed interface{}
		if err := json.Unmarshal(msg, &parsed); err != nil {
=======
		err := json.Unmarshal(msg, &parsed)
		if err != nil {
>>>>>>> 99ff94be
			b.Fatal(err)
		}
	}
}

func BenchmarkEncodingJsonApache_builds(b *testing.B)  { benchmarkEncodingJson(b, "apache_builds") }
func BenchmarkEncodingJsonCanada(b *testing.B)         { benchmarkEncodingJson(b, "canada") }
func BenchmarkEncodingJsonCitm_catalog(b *testing.B)   { benchmarkEncodingJson(b, "citm_catalog") }
func BenchmarkEncodingJsonGithub_events(b *testing.B)  { benchmarkEncodingJson(b, "github_events") }
func BenchmarkEncodingJsonGsoc_2018(b *testing.B)      { benchmarkEncodingJson(b, "gsoc-2018") }
func BenchmarkEncodingJsonInstruments(b *testing.B)    { benchmarkEncodingJson(b, "instruments") }
func BenchmarkEncodingJsonMarine_ik(b *testing.B)      { benchmarkEncodingJson(b, "marine_ik") }
func BenchmarkEncodingJsonMesh(b *testing.B)           { benchmarkEncodingJson(b, "mesh") }
func BenchmarkEncodingJsonMesh_pretty(b *testing.B)    { benchmarkEncodingJson(b, "mesh.pretty") }
func BenchmarkEncodingJsonNumbers(b *testing.B)        { benchmarkEncodingJson(b, "numbers") }
func BenchmarkEncodingJsonRandom(b *testing.B)         { benchmarkEncodingJson(b, "random") }
func BenchmarkEncodingJsonTwitter(b *testing.B)        { benchmarkEncodingJson(b, "twitter") }
func BenchmarkEncodingJsonTwitterescaped(b *testing.B) { benchmarkEncodingJson(b, "twitterescaped") }
<<<<<<< HEAD
func BenchmarkEncodingJsonUpdate_center(b *testing.B)  { benchmarkEncodingJson(b, "update-center") }

func BenchmarkJsoniterApache_builds(b *testing.B)  { benchmarkJsoniter(b, "apache_builds") }
func BenchmarkJsoniterCanada(b *testing.B)         { benchmarkJsoniter(b, "canada") }
func BenchmarkJsoniterCitm_catalog(b *testing.B)   { benchmarkJsoniter(b, "citm_catalog") }
func BenchmarkJsoniterGithub_events(b *testing.B)  { benchmarkJsoniter(b, "github_events") }
func BenchmarkJsoniterGsoc_2018(b *testing.B)      { benchmarkJsoniter(b, "gsoc-2018") }
func BenchmarkJsoniterInstruments(b *testing.B)    { benchmarkJsoniter(b, "instruments") }
func BenchmarkJsoniterMarine_ik(b *testing.B)      { benchmarkJsoniter(b, "marine_ik") }
func BenchmarkJsoniterMesh(b *testing.B)           { benchmarkJsoniter(b, "mesh") }
func BenchmarkJsoniterMesh_pretty(b *testing.B)    { benchmarkJsoniter(b, "mesh.pretty") }
func BenchmarkJsoniterNumbers(b *testing.B)        { benchmarkJsoniter(b, "numbers") }
func BenchmarkJsoniterRandom(b *testing.B)         { benchmarkJsoniter(b, "random") }
func BenchmarkJsoniterTwitter(b *testing.B)        { benchmarkJsoniter(b, "twitter") }
func BenchmarkJsoniterTwitterescaped(b *testing.B) { benchmarkJsoniter(b, "twitterescaped") }
func BenchmarkJsoniterUpdate_center(b *testing.B)  { benchmarkJsoniter(b, "update-center") }
=======
func BenchmarkEncodingJsonUpdate_center(b *testing.B)  { benchmarkEncodingJson(b, "update-center") }
>>>>>>> 99ff94be
<|MERGE_RESOLUTION|>--- conflicted
+++ resolved
@@ -60,13 +60,9 @@
 func BenchmarkTwitterescaped(b *testing.B) { benchmarkFromFile(b, "twitterescaped") }
 func BenchmarkUpdate_center(b *testing.B)  { benchmarkFromFile(b, "update-center") }
 
-<<<<<<< HEAD
 func benchmarkJsoniter(b *testing.B, filename string) {
-=======
-func benchmarkEncodingJson(b *testing.B, filename string) {
 
->>>>>>> 99ff94be
-	_, _, msg := loadCompressed(b, filename)
+  _, _, msg := loadCompressed(b, filename)
 
 	b.SetBytes(int64(len(msg)))
 	b.ReportAllocs()
@@ -76,7 +72,6 @@
 	for i := 0; i < b.N; i++ {
 
 		var parsed interface{}
-<<<<<<< HEAD
 		if err := json.Unmarshal(msg, &parsed); err != nil {
 			b.Fatal(err)
 		}
@@ -95,10 +90,6 @@
 
 		var parsed interface{}
 		if err := json.Unmarshal(msg, &parsed); err != nil {
-=======
-		err := json.Unmarshal(msg, &parsed)
-		if err != nil {
->>>>>>> 99ff94be
 			b.Fatal(err)
 		}
 	}
@@ -117,7 +108,6 @@
 func BenchmarkEncodingJsonRandom(b *testing.B)         { benchmarkEncodingJson(b, "random") }
 func BenchmarkEncodingJsonTwitter(b *testing.B)        { benchmarkEncodingJson(b, "twitter") }
 func BenchmarkEncodingJsonTwitterescaped(b *testing.B) { benchmarkEncodingJson(b, "twitterescaped") }
-<<<<<<< HEAD
 func BenchmarkEncodingJsonUpdate_center(b *testing.B)  { benchmarkEncodingJson(b, "update-center") }
 
 func BenchmarkJsoniterApache_builds(b *testing.B)  { benchmarkJsoniter(b, "apache_builds") }
@@ -133,7 +123,4 @@
 func BenchmarkJsoniterRandom(b *testing.B)         { benchmarkJsoniter(b, "random") }
 func BenchmarkJsoniterTwitter(b *testing.B)        { benchmarkJsoniter(b, "twitter") }
 func BenchmarkJsoniterTwitterescaped(b *testing.B) { benchmarkJsoniter(b, "twitterescaped") }
-func BenchmarkJsoniterUpdate_center(b *testing.B)  { benchmarkJsoniter(b, "update-center") }
-=======
-func BenchmarkEncodingJsonUpdate_center(b *testing.B)  { benchmarkEncodingJson(b, "update-center") }
->>>>>>> 99ff94be
+func BenchmarkJsoniterUpdate_center(b *testing.B)  { benchmarkJsoniter(b, "update-center") }