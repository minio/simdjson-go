--- conflicted
+++ resolved
@@ -747,13 +747,12 @@
 	return dst.AdvanceInto().Type(), dst, nil
 }
 
-<<<<<<< HEAD
 // FindElement allows searching for fields and objects by path from the iter and forward,
 // moving into root and objects, but not arrays.
 // Separate each object name by /.
 // For example `Image/Url` will search the current root/object for an "Image"
 // object and return the value of the "Url" element.
-// ErrNotFound is returned if any part of the path cannot be found.
+// ErrPathNotFound is returned if any part of the path cannot be found.
 // If the tape contains an error it will be returned.
 // The iter will *not* be advanced.
 func (i *Iter) FindElement(path string, dst *Element) (*Element, error) {
@@ -777,7 +776,7 @@
 		case TagEnd:
 			tag := cp.AdvanceInto()
 			if tag == TagEnd {
-				return dst, ErrNotFound
+				return dst, ErrPathNotFound
 			}
 			continue
 		default:
@@ -786,10 +785,7 @@
 	}
 }
 
-// Bool() returns the bool value.
-=======
 // Bool returns the bool value.
->>>>>>> ebc09ef1
 func (i *Iter) Bool() (bool, error) {
 	switch i.t {
 	case TagBoolTrue:
