--- conflicted
+++ resolved
@@ -17,10 +17,7 @@
 package simdjson
 
 import (
-<<<<<<< HEAD
-=======
 	"bytes"
->>>>>>> ebc09ef1
 	"encoding/json"
 	"fmt"
 	"io/ioutil"
