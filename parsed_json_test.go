/*
 * MinIO Cloud Storage, (C) 2020 MinIO, Inc.
 *
 * Licensed under the Apache License, Version 2.0 (the "License");
 * you may not use this file except in compliance with the License.
 * You may obtain a copy of the License at
 *
 *     http://www.apache.org/licenses/LICENSE-2.0
 *
 * Unless required by applicable law or agreed to in writing, software
 * distributed under the License is distributed on an "AS IS" BASIS,
 * WITHOUT WARRANTIES OR CONDITIONS OF ANY KIND, either express or implied.
 * See the License for the specific language governing permissions and
 * limitations under the License.
 */

package simdjson

import (
	"bytes"
	"encoding/json"
	"fmt"
	"io/ioutil"
	"log"
	"path/filepath"
	"testing"
	"time"

	"github.com/klauspost/compress/zstd"
)

const demo_json = `{"Image":{"Width":800,"Height":600,"Title":"View from 15th Floor","Thumbnail":{"Url":"http://www.example.com/image/481989943","Height":125,"Width":100},"Animated":false,"IDs":[116,943,234,38793]}}`

type tester interface {
	Fatal(args ...interface{})
}

func loadCompressed(t tester, file string) (ref []byte) {
	dec, err := zstd.NewReader(nil)
	if err != nil {
		t.Fatal(err)
	}
	ref, err = ioutil.ReadFile(filepath.Join("testdata", file+".json.zst"))
	if err != nil {
		t.Fatal(err)
	}
	ref, err = dec.DecodeAll(ref, nil)
	if err != nil {
		t.Fatal(err)
	}

	return ref
}

var testCases = []struct {
	name  string
	array bool
}{
	{
		name: "apache_builds",
	},
	{
		name: "canada",
	},
	{
		name: "citm_catalog",
	},
	{
		name:  "github_events",
		array: true,
	},
	{
		name: "gsoc-2018",
	},
	{
		name: "instruments",
	},
	{
		name:  "numbers",
		array: true,
	},
	{
		name: "marine_ik",
	},
	{
		name: "mesh",
	},
	{
		name: "mesh.pretty",
	},
	{
		name: "twitterescaped",
	},
	{
		name: "twitter",
	},
	{
		name: "random",
	},
	{
		name: "update-center",
	},
}

func BenchmarkIter_MarshalJSONBuffer(b *testing.B) {
	if !SupportedCPU() {
		b.SkipNow()
	}
	for _, tt := range testCases {
		b.Run(tt.name, func(b *testing.B) {
			ref := loadCompressed(b, tt.name)
			pj, err := Parse(ref, nil)
			if err != nil {
				b.Fatal(err)
			}
			iter := pj.Iter()
			cpy := iter
			output, err := cpy.MarshalJSON()
			if err != nil {
				b.Fatal(err)
			}
			b.SetBytes(int64(len(output)))
			b.ReportAllocs()
			b.ResetTimer()
			for i := 0; i < b.N; i++ {
				cpy := iter
				output, err = cpy.MarshalJSONBuffer(output[:0])
				if err != nil {
					b.Fatal(err)
				}
			}
		})
	}
}

func BenchmarkGoMarshalJSON(b *testing.B) {
	for _, tt := range testCases {
		b.Run(tt.name, func(b *testing.B) {
			ref := loadCompressed(b, tt.name)
			var m interface{}
			m = map[string]interface{}{}
			if tt.array {
				m = []interface{}{}
			}
			err := json.Unmarshal(ref, &m)
			if err != nil {
				b.Fatal(err)
			}
			output, err := json.Marshal(m)
			if err != nil {
				b.Fatal(err)
			}
			b.SetBytes(int64(len(output)))
			b.ReportAllocs()
			b.ResetTimer()
			for i := 0; i < b.N; i++ {
				output, err = json.Marshal(m)
				if err != nil {
					b.Fatal(err)
				}
			}
		})
	}
}

func TestPrintJson(t *testing.T) {
	if !SupportedCPU() {
		t.SkipNow()
	}
	msg := []byte(demo_json)
	expected := `{"Image":{"Width":800,"Height":600,"Title":"View from 15th Floor","Thumbnail":{"Url":"http://www.example.com/image/481989943","Height":125,"Width":100},"Animated":false,"IDs":[116,943,234,38793]}}`

	pj, err := Parse(msg, nil)

	if err != nil {
		t.Errorf("parseMessage failed\n")
	}

	iter := pj.Iter()
	out, err := iter.MarshalJSON()
	if err != nil {
		t.Fatal(err)
	}

	if string(out) != expected {
		t.Errorf("TestPrintJson: got: %s want: %s", out, expected)
	}
}

<<<<<<< HEAD
func ExampleIter_FindElement() {
	input := `{
    "Image":
    {
        "Animated": false,
        "Height": 600,
        "IDs":
        [
            116,
            943,
            234,
            38793
        ],
        "Thumbnail":
        {
            "Height": 125,
            "Url": "http://www.example.com/image/481989943",
            "Width": 100
        },
        "Title": "View from 15th Floor",
        "Width": 800
    },
	"Alt": "Image of city" 
}`
	pj, err := Parse([]byte(input), nil)
	if err != nil {
		log.Fatal(err)
	}
	i := pj.Iter()

	// Find element in path.
	elem, err := i.FindElement("Image/Thumbnail/Width", nil)
	if err != nil {
		log.Fatal(err)
	}

	// Print result:
	fmt.Println(elem.Type)
	fmt.Println(elem.Iter.StringCvt())

	// Output:
	// int
	// 100 <nil>
=======
func TestExchange(t *testing.T) {
	input := `{"value": -20}`
	pj, err := Parse([]byte(input), nil)
	if err != nil {
		t.Errorf("Parse failed: %v", err)
		return
	}
	for i := 0; i < 200; i++ {
		i := i
		t.Run(fmt.Sprint(i), func(t *testing.T) {
			t.Parallel()
			var cl *ParsedJson
			var o *Object
			for j := 0; j < 10; j++ {
				cl = pj.Clone(cl)
				iter := cl.Iter()
				iter.Advance()
				_, r, err := iter.Root(&iter)
				if err != nil {
					t.Fatalf("Root failed: %v", err)
				}
				o, err = r.Object(o)
				if err != nil {
					t.Fatalf("Object failed: %v", err)
				}
				_, _, err = o.NextElementBytes(r)
				if err != nil {
					t.Fatalf("NextElementBytes failed: %v", err)
				}
				want := uint64(i + j*100)
				err = r.SetUInt(want)
				if err != nil {
					t.Fatalf("SetUInt failed: %v", err)
					return
				}
				time.Sleep(10 * time.Millisecond)
				v, err := r.Uint()
				if err != nil {
					t.Fatalf("Uint failed: %v", err)
					return
				}
				if v != want {
					t.Errorf("want %d, got %d", want, v)
				}
			}
		})
	}
}

func TestIter_SetNull(t *testing.T) {
	if !SupportedCPU() {
		t.SkipNow()
	}
	input := `{"0val":{"true":true,"false":false,"nullval":null},"1val":{"float":12.3456,"int":-42,"uint":9223372036854775808},"stringval":"initial value","array":[null,true,false,"astring",-42,9223372036854775808,1.23455]}`
	tests := []struct {
		want string
	}{
		{
			want: `{"0val":{"true":null,"false":null,"nullval":null},"1val":{"float":12.3456,"int":-42,"uint":9223372036854775808},"stringval":"initial value","array":[null,null,null,"astring",-42,9223372036854775808,1.23455]}`,
		},
	}

	for _, test := range tests {
		t.Run("null", func(t *testing.T) {
			pj, err := Parse([]byte(input), nil)
			if err != nil {
				t.Errorf("parseMessage failed\n")
				return
			}
			root := pj.Iter()
			// Queue root
			root.AdvanceInto()
			if err != nil {
				t.Errorf("root failed: %v", err)
				return
			}
			iter := root
			for {
				typ := iter.Type()
				switch typ {
				case TypeBool, TypeNull:
					//t.Logf("setting to %v", test.setTo)
					err := iter.SetNull()
					if err != nil {
						t.Errorf("Unable to set value: %v", err)
					}

					if iter.Type() != TypeNull {
						t.Errorf("Want type %v, got %v", TypeNull, iter.Type())
					}
				default:
					err := iter.SetNull()
					if err == nil {
						t.Errorf("Value should not be settable for type %v", typ)
					}
				}
				if iter.PeekNextTag() == TagEnd {
					break
				}
				iter.AdvanceInto()
			}
			out, err := root.MarshalJSON()
			if err != nil {
				t.Fatal(err)
			}
			if string(out) != test.want {
				t.Errorf("want: %s\n got: %s", test.want, string(out))
			}
		})
	}
}

func TestIter_SetBool(t *testing.T) {
	if !SupportedCPU() {
		t.SkipNow()
	}
	input := `{"0val":{"true":true,"false":false,"nullval":null},"1val":{"float":12.3456,"int":-42,"uint":9223372036854775808},"stringval":"initial value","array":[null,true,false,"astring",-42,9223372036854775808,1.23455]}`
	tests := []struct {
		setTo bool
		want  string
	}{
		{
			setTo: true,
			want:  `{"0val":{"true":true,"false":true,"nullval":true},"1val":{"float":12.3456,"int":-42,"uint":9223372036854775808},"stringval":"initial value","array":[true,true,true,"astring",-42,9223372036854775808,1.23455]}`,
		},
		{
			setTo: false,
			want:  `{"0val":{"true":false,"false":false,"nullval":false},"1val":{"float":12.3456,"int":-42,"uint":9223372036854775808},"stringval":"initial value","array":[false,false,false,"astring",-42,9223372036854775808,1.23455]}`,
		},
	}

	for _, test := range tests {
		t.Run(fmt.Sprint(test.setTo), func(t *testing.T) {
			pj, err := Parse([]byte(input), nil)
			if err != nil {
				t.Errorf("parseMessage failed\n")
				return
			}
			root := pj.Iter()
			// Queue root
			root.AdvanceInto()
			if err != nil {
				t.Errorf("root failed: %v", err)
				return
			}
			iter := root
			for {
				typ := iter.Type()
				switch typ {
				case TypeBool, TypeNull:
					//t.Logf("setting to %v", test.setTo)
					err := iter.SetBool(test.setTo)
					if err != nil {
						t.Errorf("Unable to set value: %v", err)
					}
					val, err := iter.Bool()
					if err != nil {
						t.Errorf("Unable to retrieve value: %v", err)
					}

					if val != test.setTo {
						t.Errorf("Want value %v, got %v", test.setTo, val)
					}
				default:
					err := iter.SetBool(test.setTo)
					if err == nil {
						t.Errorf("Value should not be settable for type %v", typ)
					}
				}
				if iter.PeekNextTag() == TagEnd {
					break
				}
				iter.AdvanceInto()
			}
			out, err := root.MarshalJSON()
			if err != nil {
				t.Fatal(err)
			}
			if string(out) != test.want {
				t.Errorf("want: %s\n got: %s", test.want, string(out))
			}
		})
	}
}

func TestIter_SetFloat(t *testing.T) {
	if !SupportedCPU() {
		t.SkipNow()
	}
	input := `{"0val":{"true":true,"false":false,"nullval":null},"1val":{"float":12.3456,"int":-42,"uint":9223372036854775808},"stringval":"initial value","array":[null,true,false,"astring",-42,9223372036854775808,1.23455]}`
	tests := []struct {
		setTo float64
		want  string
	}{
		{
			setTo: 69.420,
			want:  `{"0val":{"true":true,"false":false,"nullval":null},"1val":{"float":69.42,"int":69.42,"uint":69.42},"stringval":"initial value","array":[null,true,false,"astring",69.42,69.42,69.42]}`,
		},
		{
			setTo: 10e30,
			want:  `{"0val":{"true":true,"false":false,"nullval":null},"1val":{"float":1e+31,"int":1e+31,"uint":1e+31},"stringval":"initial value","array":[null,true,false,"astring",1e+31,1e+31,1e+31]}`,
		},
	}

	for _, test := range tests {
		t.Run(fmt.Sprint(test.setTo), func(t *testing.T) {
			pj, err := Parse([]byte(input), nil)
			if err != nil {
				t.Errorf("parseMessage failed\n")
				return
			}
			root := pj.Iter()
			// Queue root
			root.AdvanceInto()
			if err != nil {
				t.Errorf("root failed: %v", err)
				return
			}
			iter := root
			for {
				typ := iter.Type()
				switch typ {
				case TypeInt, TypeFloat, TypeUint:
					//t.Logf("setting to %v", test.setTo)
					err := iter.SetFloat(test.setTo)
					if err != nil {
						t.Errorf("Unable to set value: %v", err)
					}
					val, err := iter.Float()
					if err != nil {
						t.Errorf("Unable to retrieve value: %v", err)
					}

					if val != test.setTo {
						t.Errorf("Want value %v, got %v", test.setTo, val)
					}
				case TypeString:
					// Do not replace strings...
				default:
					err := iter.SetFloat(test.setTo)
					if err == nil {
						t.Errorf("Value should not be settable for type %v", typ)
					}
				}
				if iter.PeekNextTag() == TagEnd {
					break
				}
				iter.AdvanceInto()
			}
			out, err := root.MarshalJSON()
			if err != nil {
				t.Fatal(err)
			}
			if string(out) != test.want {
				t.Errorf("want: %s\n got: %s", test.want, string(out))
			}
		})
	}
}

func TestIter_SetInt(t *testing.T) {
	if !SupportedCPU() {
		t.SkipNow()
	}
	input := `{"0val":{"true":true,"false":false,"nullval":null},"1val":{"float":12.3456,"int":-42,"uint":9223372036854775808},"stringval":"initial value","array":[null,true,false,"astring",-42,9223372036854775808,1.23455]}`
	tests := []struct {
		setTo int64
		want  string
	}{
		{
			setTo: -69,
			want:  `{"0val":{"true":true,"false":false,"nullval":null},"1val":{"float":-69,"int":-69,"uint":-69},"stringval":"initial value","array":[null,true,false,"astring",-69,-69,-69]}`,
		},
		{
			setTo: 42,
			want:  `{"0val":{"true":true,"false":false,"nullval":null},"1val":{"float":42,"int":42,"uint":42},"stringval":"initial value","array":[null,true,false,"astring",42,42,42]}`,
		},
	}

	for _, test := range tests {
		t.Run(fmt.Sprint(test.setTo), func(t *testing.T) {
			pj, err := Parse([]byte(input), nil)
			if err != nil {
				t.Errorf("parseMessage failed\n")
				return
			}
			root := pj.Iter()
			// Queue root
			root.AdvanceInto()
			if err != nil {
				t.Errorf("root failed: %v", err)
				return
			}
			iter := root
			for {
				typ := iter.Type()
				switch typ {
				case TypeInt, TypeFloat, TypeUint:
					//t.Logf("setting to %v", test.setTo)
					err := iter.SetInt(test.setTo)
					if err != nil {
						t.Errorf("Unable to set value: %v", err)
					}
					val, err := iter.Int()
					if err != nil {
						t.Errorf("Unable to retrieve value: %v", err)
					}

					if val != test.setTo {
						t.Errorf("Want value %v, got %v", test.setTo, val)
					}
				case TypeString:
					// Do not replace strings...

				default:
					err := iter.SetInt(test.setTo)
					if err == nil {
						t.Errorf("Value should not be settable for type %v", typ)
					}
				}
				if iter.PeekNextTag() == TagEnd {
					break
				}
				iter.AdvanceInto()
			}
			out, err := root.MarshalJSON()
			if err != nil {
				t.Fatal(err)
			}
			if string(out) != test.want {
				t.Errorf("want: %s\n got: %s", test.want, string(out))
			}
		})
	}
}

func TestIter_SetUInt(t *testing.T) {
	if !SupportedCPU() {
		t.SkipNow()
	}
	input := `{"0val":{"true":true,"false":false,"nullval":null},"1val":{"float":12.3456,"int":-42,"uint":9223372036854775808},"stringval":"initial value","array":[null,true,false,"astring",-42,9223372036854775808,1.23455]}`
	tests := []struct {
		setTo uint64
		want  string
	}{
		{
			setTo: 69,
			want:  `{"0val":{"true":true,"false":false,"nullval":null},"1val":{"float":69,"int":69,"uint":69},"stringval":"initial value","array":[null,true,false,"astring",69,69,69]}`,
		},
		{
			setTo: 420,
			want:  `{"0val":{"true":true,"false":false,"nullval":null},"1val":{"float":420,"int":420,"uint":420},"stringval":"initial value","array":[null,true,false,"astring",420,420,420]}`,
		},
	}

	for _, test := range tests {
		t.Run(fmt.Sprint(test.setTo), func(t *testing.T) {
			pj, err := Parse([]byte(input), nil)
			if err != nil {
				t.Errorf("parseMessage failed\n")
				return
			}
			root := pj.Iter()
			// Queue root
			root.AdvanceInto()
			if err != nil {
				t.Errorf("root failed: %v", err)
				return
			}
			iter := root
			for {
				typ := iter.Type()
				switch typ {
				case TypeInt, TypeFloat, TypeUint:
					//t.Logf("setting to %v", test.setTo)
					err := iter.SetUInt(test.setTo)
					if err != nil {
						t.Errorf("Unable to set value: %v", err)
					}
					val, err := iter.Uint()
					if err != nil {
						t.Errorf("Unable to retrieve value: %v", err)
					}

					if val != test.setTo {
						t.Errorf("Want value %v, got %v", test.setTo, val)
					}
				case TypeString:
					// Do not replace strings...
				default:
					err := iter.SetUInt(test.setTo)
					if err == nil {
						t.Errorf("Value should not be settable for type %v", typ)
					}
				}
				if iter.PeekNextTag() == TagEnd {
					break
				}
				iter.AdvanceInto()
			}
			out, err := root.MarshalJSON()
			if err != nil {
				t.Fatal(err)
			}
			if string(out) != test.want {
				t.Errorf("want: %s\n got: %s", test.want, string(out))
			}
		})
	}
}

func TestIter_SetString(t *testing.T) {
	if !SupportedCPU() {
		t.SkipNow()
	}
	input := `{"0val":{"true":true,"false":false,"nullval":null},"1val":{"float":12.3456,"int":-42,"uint":9223372036854775808},"stringval":"initial value","array":[null,true,false,"astring",-42,9223372036854775808,1.23455]}`
	tests := []struct {
		setTo string
		want  string
	}{
		{
			setTo: "anotherval",
			want:  `{"anotherval":{"anotherval":true,"anotherval":false,"anotherval":null},"anotherval":{"anotherval":"anotherval","anotherval":"anotherval","anotherval":"anotherval"},"anotherval":"anotherval","anotherval":[null,true,false,"anotherval","anotherval","anotherval","anotherval"]}`,
		},
		{
			setTo: "",
			want:  `{"":{"":true,"":false,"":null},"":{"":"","":"","":""},"":"","":[null,true,false,"","","",""]}`,
		},
		{
			setTo: "\t",
			want:  `{"\t":{"\t":true,"\t":false,"\t":null},"\t":{"\t":"\t","\t":"\t","\t":"\t"},"\t":"\t","\t":[null,true,false,"\t","\t","\t","\t"]}`,
		},
	}

	for _, test := range tests {
		t.Run(fmt.Sprint(test.setTo), func(t *testing.T) {
			pj, err := Parse([]byte(input), nil)
			if err != nil {
				t.Errorf("parseMessage failed\n")
				return
			}
			root := pj.Iter()
			// Queue root
			root.AdvanceInto()
			if err != nil {
				t.Errorf("root failed: %v", err)
				return
			}
			iter := root
			for {
				typ := iter.Type()
				switch typ {
				case TypeString, TypeInt, TypeFloat, TypeUint:
					//t.Logf("setting to %v", test.setTo)
					err := iter.SetString(test.setTo)
					if err != nil {
						t.Errorf("Unable to set value: %v", err)
					}
					val, err := iter.String()
					if err != nil {
						t.Errorf("Unable to retrieve value: %v", err)
					}

					if val != test.setTo {
						t.Errorf("Want value %v, got %v", test.setTo, val)
					}
				default:
					err := iter.SetString(test.setTo)
					if err == nil {
						t.Errorf("Value should not be settable for type %v", typ)
					}
				}
				if iter.PeekNextTag() == TagEnd {
					break
				}
				iter.AdvanceInto()
			}
			out, err := root.MarshalJSON()
			if err != nil {
				t.Fatal(err)
			}
			if string(out) != test.want {
				t.Errorf("want: %s\n got: %s", test.want, string(out))
			}
		})
	}
}

func TestIter_SetStringBytes(t *testing.T) {
	if !SupportedCPU() {
		t.SkipNow()
	}
	input := `{"0val":{"true":true,"false":false,"nullval":null},"1val":{"float":12.3456,"int":-42,"uint":9223372036854775808},"stringval":"initial value","array":[null,true,false,"astring",-42,9223372036854775808,1.23455]}`
	tests := []struct {
		setTo []byte
		want  string
	}{
		{
			setTo: []byte("anotherval"),
			want:  `{"anotherval":{"anotherval":true,"anotherval":false,"anotherval":null},"anotherval":{"anotherval":"anotherval","anotherval":"anotherval","anotherval":"anotherval"},"anotherval":"anotherval","anotherval":[null,true,false,"anotherval","anotherval","anotherval","anotherval"]}`,
		},
		{
			setTo: []byte{},
			want:  `{"":{"":true,"":false,"":null},"":{"":"","":"","":""},"":"","":[null,true,false,"","","",""]}`,
		},
		{
			setTo: []byte(nil),
			want:  `{"":{"":true,"":false,"":null},"":{"":"","":"","":""},"":"","":[null,true,false,"","","",""]}`,
		},
	}

	for _, test := range tests {
		t.Run(fmt.Sprint(test.setTo), func(t *testing.T) {
			pj, err := Parse([]byte(input), nil)
			if err != nil {
				t.Errorf("parseMessage failed\n")
				return
			}
			root := pj.Iter()
			// Queue root
			root.AdvanceInto()
			if err != nil {
				t.Errorf("root failed: %v", err)
				return
			}
			iter := root
			for {
				typ := iter.Type()
				switch typ {
				case TypeString, TypeInt, TypeFloat, TypeUint:
					//t.Logf("setting to %v", test.setTo)
					err := iter.SetStringBytes(test.setTo)
					if err != nil {
						t.Errorf("Unable to set value: %v", err)
					}
					val, err := iter.StringBytes()
					if err != nil {
						t.Errorf("Unable to retrieve value: %v", err)
					}

					if !bytes.Equal(val, test.setTo) {
						t.Errorf("Want value %v, got %v", test.setTo, val)
					}
				default:
					err := iter.SetStringBytes(test.setTo)
					if err == nil {
						t.Errorf("Value should not be settable for type %v", typ)
					}
				}
				if iter.PeekNextTag() == TagEnd {
					break
				}
				iter.AdvanceInto()
			}
			out, err := root.MarshalJSON()
			if err != nil {
				t.Fatal(err)
			}
			if string(out) != test.want {
				t.Errorf("want: %s\n got: %s", test.want, string(out))
			}
		})
	}
>>>>>>> ebc09ef1
}<|MERGE_RESOLUTION|>--- conflicted
+++ resolved
@@ -187,7 +187,571 @@
 	}
 }
 
-<<<<<<< HEAD
+func TestExchange(t *testing.T) {
+	input := `{"value": -20}`
+	pj, err := Parse([]byte(input), nil)
+	if err != nil {
+		t.Errorf("Parse failed: %v", err)
+		return
+	}
+	for i := 0; i < 200; i++ {
+		i := i
+		t.Run(fmt.Sprint(i), func(t *testing.T) {
+			t.Parallel()
+			var cl *ParsedJson
+			var o *Object
+			for j := 0; j < 10; j++ {
+				cl = pj.Clone(cl)
+				iter := cl.Iter()
+				iter.Advance()
+				_, r, err := iter.Root(&iter)
+				if err != nil {
+					t.Fatalf("Root failed: %v", err)
+				}
+				o, err = r.Object(o)
+				if err != nil {
+					t.Fatalf("Object failed: %v", err)
+				}
+				_, _, err = o.NextElementBytes(r)
+				if err != nil {
+					t.Fatalf("NextElementBytes failed: %v", err)
+				}
+				want := uint64(i + j*100)
+				err = r.SetUInt(want)
+				if err != nil {
+					t.Fatalf("SetUInt failed: %v", err)
+					return
+				}
+				time.Sleep(10 * time.Millisecond)
+				v, err := r.Uint()
+				if err != nil {
+					t.Fatalf("Uint failed: %v", err)
+					return
+				}
+				if v != want {
+					t.Errorf("want %d, got %d", want, v)
+				}
+			}
+		})
+	}
+}
+
+func TestIter_SetNull(t *testing.T) {
+	if !SupportedCPU() {
+		t.SkipNow()
+	}
+	input := `{"0val":{"true":true,"false":false,"nullval":null},"1val":{"float":12.3456,"int":-42,"uint":9223372036854775808},"stringval":"initial value","array":[null,true,false,"astring",-42,9223372036854775808,1.23455]}`
+	tests := []struct {
+		want string
+	}{
+		{
+			want: `{"0val":{"true":null,"false":null,"nullval":null},"1val":{"float":12.3456,"int":-42,"uint":9223372036854775808},"stringval":"initial value","array":[null,null,null,"astring",-42,9223372036854775808,1.23455]}`,
+		},
+	}
+
+	for _, test := range tests {
+		t.Run("null", func(t *testing.T) {
+			pj, err := Parse([]byte(input), nil)
+			if err != nil {
+				t.Errorf("parseMessage failed\n")
+				return
+			}
+			root := pj.Iter()
+			// Queue root
+			root.AdvanceInto()
+			if err != nil {
+				t.Errorf("root failed: %v", err)
+				return
+			}
+			iter := root
+			for {
+				typ := iter.Type()
+				switch typ {
+				case TypeBool, TypeNull:
+					//t.Logf("setting to %v", test.setTo)
+					err := iter.SetNull()
+					if err != nil {
+						t.Errorf("Unable to set value: %v", err)
+					}
+
+					if iter.Type() != TypeNull {
+						t.Errorf("Want type %v, got %v", TypeNull, iter.Type())
+					}
+				default:
+					err := iter.SetNull()
+					if err == nil {
+						t.Errorf("Value should not be settable for type %v", typ)
+					}
+				}
+				if iter.PeekNextTag() == TagEnd {
+					break
+				}
+				iter.AdvanceInto()
+			}
+			out, err := root.MarshalJSON()
+			if err != nil {
+				t.Fatal(err)
+			}
+			if string(out) != test.want {
+				t.Errorf("want: %s\n got: %s", test.want, string(out))
+			}
+		})
+	}
+}
+
+func TestIter_SetBool(t *testing.T) {
+	if !SupportedCPU() {
+		t.SkipNow()
+	}
+	input := `{"0val":{"true":true,"false":false,"nullval":null},"1val":{"float":12.3456,"int":-42,"uint":9223372036854775808},"stringval":"initial value","array":[null,true,false,"astring",-42,9223372036854775808,1.23455]}`
+	tests := []struct {
+		setTo bool
+		want  string
+	}{
+		{
+			setTo: true,
+			want:  `{"0val":{"true":true,"false":true,"nullval":true},"1val":{"float":12.3456,"int":-42,"uint":9223372036854775808},"stringval":"initial value","array":[true,true,true,"astring",-42,9223372036854775808,1.23455]}`,
+		},
+		{
+			setTo: false,
+			want:  `{"0val":{"true":false,"false":false,"nullval":false},"1val":{"float":12.3456,"int":-42,"uint":9223372036854775808},"stringval":"initial value","array":[false,false,false,"astring",-42,9223372036854775808,1.23455]}`,
+		},
+	}
+
+	for _, test := range tests {
+		t.Run(fmt.Sprint(test.setTo), func(t *testing.T) {
+			pj, err := Parse([]byte(input), nil)
+			if err != nil {
+				t.Errorf("parseMessage failed\n")
+				return
+			}
+			root := pj.Iter()
+			// Queue root
+			root.AdvanceInto()
+			if err != nil {
+				t.Errorf("root failed: %v", err)
+				return
+			}
+			iter := root
+			for {
+				typ := iter.Type()
+				switch typ {
+				case TypeBool, TypeNull:
+					//t.Logf("setting to %v", test.setTo)
+					err := iter.SetBool(test.setTo)
+					if err != nil {
+						t.Errorf("Unable to set value: %v", err)
+					}
+					val, err := iter.Bool()
+					if err != nil {
+						t.Errorf("Unable to retrieve value: %v", err)
+					}
+
+					if val != test.setTo {
+						t.Errorf("Want value %v, got %v", test.setTo, val)
+					}
+				default:
+					err := iter.SetBool(test.setTo)
+					if err == nil {
+						t.Errorf("Value should not be settable for type %v", typ)
+					}
+				}
+				if iter.PeekNextTag() == TagEnd {
+					break
+				}
+				iter.AdvanceInto()
+			}
+			out, err := root.MarshalJSON()
+			if err != nil {
+				t.Fatal(err)
+			}
+			if string(out) != test.want {
+				t.Errorf("want: %s\n got: %s", test.want, string(out))
+			}
+		})
+	}
+}
+
+func TestIter_SetFloat(t *testing.T) {
+	if !SupportedCPU() {
+		t.SkipNow()
+	}
+	input := `{"0val":{"true":true,"false":false,"nullval":null},"1val":{"float":12.3456,"int":-42,"uint":9223372036854775808},"stringval":"initial value","array":[null,true,false,"astring",-42,9223372036854775808,1.23455]}`
+	tests := []struct {
+		setTo float64
+		want  string
+	}{
+		{
+			setTo: 69.420,
+			want:  `{"0val":{"true":true,"false":false,"nullval":null},"1val":{"float":69.42,"int":69.42,"uint":69.42},"stringval":"initial value","array":[null,true,false,"astring",69.42,69.42,69.42]}`,
+		},
+		{
+			setTo: 10e30,
+			want:  `{"0val":{"true":true,"false":false,"nullval":null},"1val":{"float":1e+31,"int":1e+31,"uint":1e+31},"stringval":"initial value","array":[null,true,false,"astring",1e+31,1e+31,1e+31]}`,
+		},
+	}
+
+	for _, test := range tests {
+		t.Run(fmt.Sprint(test.setTo), func(t *testing.T) {
+			pj, err := Parse([]byte(input), nil)
+			if err != nil {
+				t.Errorf("parseMessage failed\n")
+				return
+			}
+			root := pj.Iter()
+			// Queue root
+			root.AdvanceInto()
+			if err != nil {
+				t.Errorf("root failed: %v", err)
+				return
+			}
+			iter := root
+			for {
+				typ := iter.Type()
+				switch typ {
+				case TypeInt, TypeFloat, TypeUint:
+					//t.Logf("setting to %v", test.setTo)
+					err := iter.SetFloat(test.setTo)
+					if err != nil {
+						t.Errorf("Unable to set value: %v", err)
+					}
+					val, err := iter.Float()
+					if err != nil {
+						t.Errorf("Unable to retrieve value: %v", err)
+					}
+
+					if val != test.setTo {
+						t.Errorf("Want value %v, got %v", test.setTo, val)
+					}
+				case TypeString:
+					// Do not replace strings...
+				default:
+					err := iter.SetFloat(test.setTo)
+					if err == nil {
+						t.Errorf("Value should not be settable for type %v", typ)
+					}
+				}
+				if iter.PeekNextTag() == TagEnd {
+					break
+				}
+				iter.AdvanceInto()
+			}
+			out, err := root.MarshalJSON()
+			if err != nil {
+				t.Fatal(err)
+			}
+			if string(out) != test.want {
+				t.Errorf("want: %s\n got: %s", test.want, string(out))
+			}
+		})
+	}
+}
+
+func TestIter_SetInt(t *testing.T) {
+	if !SupportedCPU() {
+		t.SkipNow()
+	}
+	input := `{"0val":{"true":true,"false":false,"nullval":null},"1val":{"float":12.3456,"int":-42,"uint":9223372036854775808},"stringval":"initial value","array":[null,true,false,"astring",-42,9223372036854775808,1.23455]}`
+	tests := []struct {
+		setTo int64
+		want  string
+	}{
+		{
+			setTo: -69,
+			want:  `{"0val":{"true":true,"false":false,"nullval":null},"1val":{"float":-69,"int":-69,"uint":-69},"stringval":"initial value","array":[null,true,false,"astring",-69,-69,-69]}`,
+		},
+		{
+			setTo: 42,
+			want:  `{"0val":{"true":true,"false":false,"nullval":null},"1val":{"float":42,"int":42,"uint":42},"stringval":"initial value","array":[null,true,false,"astring",42,42,42]}`,
+		},
+	}
+
+	for _, test := range tests {
+		t.Run(fmt.Sprint(test.setTo), func(t *testing.T) {
+			pj, err := Parse([]byte(input), nil)
+			if err != nil {
+				t.Errorf("parseMessage failed\n")
+				return
+			}
+			root := pj.Iter()
+			// Queue root
+			root.AdvanceInto()
+			if err != nil {
+				t.Errorf("root failed: %v", err)
+				return
+			}
+			iter := root
+			for {
+				typ := iter.Type()
+				switch typ {
+				case TypeInt, TypeFloat, TypeUint:
+					//t.Logf("setting to %v", test.setTo)
+					err := iter.SetInt(test.setTo)
+					if err != nil {
+						t.Errorf("Unable to set value: %v", err)
+					}
+					val, err := iter.Int()
+					if err != nil {
+						t.Errorf("Unable to retrieve value: %v", err)
+					}
+
+					if val != test.setTo {
+						t.Errorf("Want value %v, got %v", test.setTo, val)
+					}
+				case TypeString:
+					// Do not replace strings...
+
+				default:
+					err := iter.SetInt(test.setTo)
+					if err == nil {
+						t.Errorf("Value should not be settable for type %v", typ)
+					}
+				}
+				if iter.PeekNextTag() == TagEnd {
+					break
+				}
+				iter.AdvanceInto()
+			}
+			out, err := root.MarshalJSON()
+			if err != nil {
+				t.Fatal(err)
+			}
+			if string(out) != test.want {
+				t.Errorf("want: %s\n got: %s", test.want, string(out))
+			}
+		})
+	}
+}
+
+func TestIter_SetUInt(t *testing.T) {
+	if !SupportedCPU() {
+		t.SkipNow()
+	}
+	input := `{"0val":{"true":true,"false":false,"nullval":null},"1val":{"float":12.3456,"int":-42,"uint":9223372036854775808},"stringval":"initial value","array":[null,true,false,"astring",-42,9223372036854775808,1.23455]}`
+	tests := []struct {
+		setTo uint64
+		want  string
+	}{
+		{
+			setTo: 69,
+			want:  `{"0val":{"true":true,"false":false,"nullval":null},"1val":{"float":69,"int":69,"uint":69},"stringval":"initial value","array":[null,true,false,"astring",69,69,69]}`,
+		},
+		{
+			setTo: 420,
+			want:  `{"0val":{"true":true,"false":false,"nullval":null},"1val":{"float":420,"int":420,"uint":420},"stringval":"initial value","array":[null,true,false,"astring",420,420,420]}`,
+		},
+	}
+
+	for _, test := range tests {
+		t.Run(fmt.Sprint(test.setTo), func(t *testing.T) {
+			pj, err := Parse([]byte(input), nil)
+			if err != nil {
+				t.Errorf("parseMessage failed\n")
+				return
+			}
+			root := pj.Iter()
+			// Queue root
+			root.AdvanceInto()
+			if err != nil {
+				t.Errorf("root failed: %v", err)
+				return
+			}
+			iter := root
+			for {
+				typ := iter.Type()
+				switch typ {
+				case TypeInt, TypeFloat, TypeUint:
+					//t.Logf("setting to %v", test.setTo)
+					err := iter.SetUInt(test.setTo)
+					if err != nil {
+						t.Errorf("Unable to set value: %v", err)
+					}
+					val, err := iter.Uint()
+					if err != nil {
+						t.Errorf("Unable to retrieve value: %v", err)
+					}
+
+					if val != test.setTo {
+						t.Errorf("Want value %v, got %v", test.setTo, val)
+					}
+				case TypeString:
+					// Do not replace strings...
+				default:
+					err := iter.SetUInt(test.setTo)
+					if err == nil {
+						t.Errorf("Value should not be settable for type %v", typ)
+					}
+				}
+				if iter.PeekNextTag() == TagEnd {
+					break
+				}
+				iter.AdvanceInto()
+			}
+			out, err := root.MarshalJSON()
+			if err != nil {
+				t.Fatal(err)
+			}
+			if string(out) != test.want {
+				t.Errorf("want: %s\n got: %s", test.want, string(out))
+			}
+		})
+	}
+}
+
+func TestIter_SetString(t *testing.T) {
+	if !SupportedCPU() {
+		t.SkipNow()
+	}
+	input := `{"0val":{"true":true,"false":false,"nullval":null},"1val":{"float":12.3456,"int":-42,"uint":9223372036854775808},"stringval":"initial value","array":[null,true,false,"astring",-42,9223372036854775808,1.23455]}`
+	tests := []struct {
+		setTo string
+		want  string
+	}{
+		{
+			setTo: "anotherval",
+			want:  `{"anotherval":{"anotherval":true,"anotherval":false,"anotherval":null},"anotherval":{"anotherval":"anotherval","anotherval":"anotherval","anotherval":"anotherval"},"anotherval":"anotherval","anotherval":[null,true,false,"anotherval","anotherval","anotherval","anotherval"]}`,
+		},
+		{
+			setTo: "",
+			want:  `{"":{"":true,"":false,"":null},"":{"":"","":"","":""},"":"","":[null,true,false,"","","",""]}`,
+		},
+		{
+			setTo: "\t",
+			want:  `{"\t":{"\t":true,"\t":false,"\t":null},"\t":{"\t":"\t","\t":"\t","\t":"\t"},"\t":"\t","\t":[null,true,false,"\t","\t","\t","\t"]}`,
+		},
+	}
+
+	for _, test := range tests {
+		t.Run(fmt.Sprint(test.setTo), func(t *testing.T) {
+			pj, err := Parse([]byte(input), nil)
+			if err != nil {
+				t.Errorf("parseMessage failed\n")
+				return
+			}
+			root := pj.Iter()
+			// Queue root
+			root.AdvanceInto()
+			if err != nil {
+				t.Errorf("root failed: %v", err)
+				return
+			}
+			iter := root
+			for {
+				typ := iter.Type()
+				switch typ {
+				case TypeString, TypeInt, TypeFloat, TypeUint:
+					//t.Logf("setting to %v", test.setTo)
+					err := iter.SetString(test.setTo)
+					if err != nil {
+						t.Errorf("Unable to set value: %v", err)
+					}
+					val, err := iter.String()
+					if err != nil {
+						t.Errorf("Unable to retrieve value: %v", err)
+					}
+
+					if val != test.setTo {
+						t.Errorf("Want value %v, got %v", test.setTo, val)
+					}
+				default:
+					err := iter.SetString(test.setTo)
+					if err == nil {
+						t.Errorf("Value should not be settable for type %v", typ)
+					}
+				}
+				if iter.PeekNextTag() == TagEnd {
+					break
+				}
+				iter.AdvanceInto()
+			}
+			out, err := root.MarshalJSON()
+			if err != nil {
+				t.Fatal(err)
+			}
+			if string(out) != test.want {
+				t.Errorf("want: %s\n got: %s", test.want, string(out))
+			}
+		})
+	}
+}
+
+func TestIter_SetStringBytes(t *testing.T) {
+	if !SupportedCPU() {
+		t.SkipNow()
+	}
+	input := `{"0val":{"true":true,"false":false,"nullval":null},"1val":{"float":12.3456,"int":-42,"uint":9223372036854775808},"stringval":"initial value","array":[null,true,false,"astring",-42,9223372036854775808,1.23455]}`
+	tests := []struct {
+		setTo []byte
+		want  string
+	}{
+		{
+			setTo: []byte("anotherval"),
+			want:  `{"anotherval":{"anotherval":true,"anotherval":false,"anotherval":null},"anotherval":{"anotherval":"anotherval","anotherval":"anotherval","anotherval":"anotherval"},"anotherval":"anotherval","anotherval":[null,true,false,"anotherval","anotherval","anotherval","anotherval"]}`,
+		},
+		{
+			setTo: []byte{},
+			want:  `{"":{"":true,"":false,"":null},"":{"":"","":"","":""},"":"","":[null,true,false,"","","",""]}`,
+		},
+		{
+			setTo: []byte(nil),
+			want:  `{"":{"":true,"":false,"":null},"":{"":"","":"","":""},"":"","":[null,true,false,"","","",""]}`,
+		},
+	}
+
+	for _, test := range tests {
+		t.Run(fmt.Sprint(test.setTo), func(t *testing.T) {
+			pj, err := Parse([]byte(input), nil)
+			if err != nil {
+				t.Errorf("parseMessage failed\n")
+				return
+			}
+			root := pj.Iter()
+			// Queue root
+			root.AdvanceInto()
+			if err != nil {
+				t.Errorf("root failed: %v", err)
+				return
+			}
+			iter := root
+			for {
+				typ := iter.Type()
+				switch typ {
+				case TypeString, TypeInt, TypeFloat, TypeUint:
+					//t.Logf("setting to %v", test.setTo)
+					err := iter.SetStringBytes(test.setTo)
+					if err != nil {
+						t.Errorf("Unable to set value: %v", err)
+					}
+					val, err := iter.StringBytes()
+					if err != nil {
+						t.Errorf("Unable to retrieve value: %v", err)
+					}
+
+					if !bytes.Equal(val, test.setTo) {
+						t.Errorf("Want value %v, got %v", test.setTo, val)
+					}
+				default:
+					err := iter.SetStringBytes(test.setTo)
+					if err == nil {
+						t.Errorf("Value should not be settable for type %v", typ)
+					}
+				}
+				if iter.PeekNextTag() == TagEnd {
+					break
+				}
+				iter.AdvanceInto()
+			}
+			out, err := root.MarshalJSON()
+			if err != nil {
+				t.Fatal(err)
+			}
+			if string(out) != test.want {
+				t.Errorf("want: %s\n got: %s", test.want, string(out))
+			}
+		})
+	}
+}
+
 func ExampleIter_FindElement() {
 	input := `{
     "Image":
@@ -231,569 +795,4 @@
 	// Output:
 	// int
 	// 100 <nil>
-=======
-func TestExchange(t *testing.T) {
-	input := `{"value": -20}`
-	pj, err := Parse([]byte(input), nil)
-	if err != nil {
-		t.Errorf("Parse failed: %v", err)
-		return
-	}
-	for i := 0; i < 200; i++ {
-		i := i
-		t.Run(fmt.Sprint(i), func(t *testing.T) {
-			t.Parallel()
-			var cl *ParsedJson
-			var o *Object
-			for j := 0; j < 10; j++ {
-				cl = pj.Clone(cl)
-				iter := cl.Iter()
-				iter.Advance()
-				_, r, err := iter.Root(&iter)
-				if err != nil {
-					t.Fatalf("Root failed: %v", err)
-				}
-				o, err = r.Object(o)
-				if err != nil {
-					t.Fatalf("Object failed: %v", err)
-				}
-				_, _, err = o.NextElementBytes(r)
-				if err != nil {
-					t.Fatalf("NextElementBytes failed: %v", err)
-				}
-				want := uint64(i + j*100)
-				err = r.SetUInt(want)
-				if err != nil {
-					t.Fatalf("SetUInt failed: %v", err)
-					return
-				}
-				time.Sleep(10 * time.Millisecond)
-				v, err := r.Uint()
-				if err != nil {
-					t.Fatalf("Uint failed: %v", err)
-					return
-				}
-				if v != want {
-					t.Errorf("want %d, got %d", want, v)
-				}
-			}
-		})
-	}
-}
-
-func TestIter_SetNull(t *testing.T) {
-	if !SupportedCPU() {
-		t.SkipNow()
-	}
-	input := `{"0val":{"true":true,"false":false,"nullval":null},"1val":{"float":12.3456,"int":-42,"uint":9223372036854775808},"stringval":"initial value","array":[null,true,false,"astring",-42,9223372036854775808,1.23455]}`
-	tests := []struct {
-		want string
-	}{
-		{
-			want: `{"0val":{"true":null,"false":null,"nullval":null},"1val":{"float":12.3456,"int":-42,"uint":9223372036854775808},"stringval":"initial value","array":[null,null,null,"astring",-42,9223372036854775808,1.23455]}`,
-		},
-	}
-
-	for _, test := range tests {
-		t.Run("null", func(t *testing.T) {
-			pj, err := Parse([]byte(input), nil)
-			if err != nil {
-				t.Errorf("parseMessage failed\n")
-				return
-			}
-			root := pj.Iter()
-			// Queue root
-			root.AdvanceInto()
-			if err != nil {
-				t.Errorf("root failed: %v", err)
-				return
-			}
-			iter := root
-			for {
-				typ := iter.Type()
-				switch typ {
-				case TypeBool, TypeNull:
-					//t.Logf("setting to %v", test.setTo)
-					err := iter.SetNull()
-					if err != nil {
-						t.Errorf("Unable to set value: %v", err)
-					}
-
-					if iter.Type() != TypeNull {
-						t.Errorf("Want type %v, got %v", TypeNull, iter.Type())
-					}
-				default:
-					err := iter.SetNull()
-					if err == nil {
-						t.Errorf("Value should not be settable for type %v", typ)
-					}
-				}
-				if iter.PeekNextTag() == TagEnd {
-					break
-				}
-				iter.AdvanceInto()
-			}
-			out, err := root.MarshalJSON()
-			if err != nil {
-				t.Fatal(err)
-			}
-			if string(out) != test.want {
-				t.Errorf("want: %s\n got: %s", test.want, string(out))
-			}
-		})
-	}
-}
-
-func TestIter_SetBool(t *testing.T) {
-	if !SupportedCPU() {
-		t.SkipNow()
-	}
-	input := `{"0val":{"true":true,"false":false,"nullval":null},"1val":{"float":12.3456,"int":-42,"uint":9223372036854775808},"stringval":"initial value","array":[null,true,false,"astring",-42,9223372036854775808,1.23455]}`
-	tests := []struct {
-		setTo bool
-		want  string
-	}{
-		{
-			setTo: true,
-			want:  `{"0val":{"true":true,"false":true,"nullval":true},"1val":{"float":12.3456,"int":-42,"uint":9223372036854775808},"stringval":"initial value","array":[true,true,true,"astring",-42,9223372036854775808,1.23455]}`,
-		},
-		{
-			setTo: false,
-			want:  `{"0val":{"true":false,"false":false,"nullval":false},"1val":{"float":12.3456,"int":-42,"uint":9223372036854775808},"stringval":"initial value","array":[false,false,false,"astring",-42,9223372036854775808,1.23455]}`,
-		},
-	}
-
-	for _, test := range tests {
-		t.Run(fmt.Sprint(test.setTo), func(t *testing.T) {
-			pj, err := Parse([]byte(input), nil)
-			if err != nil {
-				t.Errorf("parseMessage failed\n")
-				return
-			}
-			root := pj.Iter()
-			// Queue root
-			root.AdvanceInto()
-			if err != nil {
-				t.Errorf("root failed: %v", err)
-				return
-			}
-			iter := root
-			for {
-				typ := iter.Type()
-				switch typ {
-				case TypeBool, TypeNull:
-					//t.Logf("setting to %v", test.setTo)
-					err := iter.SetBool(test.setTo)
-					if err != nil {
-						t.Errorf("Unable to set value: %v", err)
-					}
-					val, err := iter.Bool()
-					if err != nil {
-						t.Errorf("Unable to retrieve value: %v", err)
-					}
-
-					if val != test.setTo {
-						t.Errorf("Want value %v, got %v", test.setTo, val)
-					}
-				default:
-					err := iter.SetBool(test.setTo)
-					if err == nil {
-						t.Errorf("Value should not be settable for type %v", typ)
-					}
-				}
-				if iter.PeekNextTag() == TagEnd {
-					break
-				}
-				iter.AdvanceInto()
-			}
-			out, err := root.MarshalJSON()
-			if err != nil {
-				t.Fatal(err)
-			}
-			if string(out) != test.want {
-				t.Errorf("want: %s\n got: %s", test.want, string(out))
-			}
-		})
-	}
-}
-
-func TestIter_SetFloat(t *testing.T) {
-	if !SupportedCPU() {
-		t.SkipNow()
-	}
-	input := `{"0val":{"true":true,"false":false,"nullval":null},"1val":{"float":12.3456,"int":-42,"uint":9223372036854775808},"stringval":"initial value","array":[null,true,false,"astring",-42,9223372036854775808,1.23455]}`
-	tests := []struct {
-		setTo float64
-		want  string
-	}{
-		{
-			setTo: 69.420,
-			want:  `{"0val":{"true":true,"false":false,"nullval":null},"1val":{"float":69.42,"int":69.42,"uint":69.42},"stringval":"initial value","array":[null,true,false,"astring",69.42,69.42,69.42]}`,
-		},
-		{
-			setTo: 10e30,
-			want:  `{"0val":{"true":true,"false":false,"nullval":null},"1val":{"float":1e+31,"int":1e+31,"uint":1e+31},"stringval":"initial value","array":[null,true,false,"astring",1e+31,1e+31,1e+31]}`,
-		},
-	}
-
-	for _, test := range tests {
-		t.Run(fmt.Sprint(test.setTo), func(t *testing.T) {
-			pj, err := Parse([]byte(input), nil)
-			if err != nil {
-				t.Errorf("parseMessage failed\n")
-				return
-			}
-			root := pj.Iter()
-			// Queue root
-			root.AdvanceInto()
-			if err != nil {
-				t.Errorf("root failed: %v", err)
-				return
-			}
-			iter := root
-			for {
-				typ := iter.Type()
-				switch typ {
-				case TypeInt, TypeFloat, TypeUint:
-					//t.Logf("setting to %v", test.setTo)
-					err := iter.SetFloat(test.setTo)
-					if err != nil {
-						t.Errorf("Unable to set value: %v", err)
-					}
-					val, err := iter.Float()
-					if err != nil {
-						t.Errorf("Unable to retrieve value: %v", err)
-					}
-
-					if val != test.setTo {
-						t.Errorf("Want value %v, got %v", test.setTo, val)
-					}
-				case TypeString:
-					// Do not replace strings...
-				default:
-					err := iter.SetFloat(test.setTo)
-					if err == nil {
-						t.Errorf("Value should not be settable for type %v", typ)
-					}
-				}
-				if iter.PeekNextTag() == TagEnd {
-					break
-				}
-				iter.AdvanceInto()
-			}
-			out, err := root.MarshalJSON()
-			if err != nil {
-				t.Fatal(err)
-			}
-			if string(out) != test.want {
-				t.Errorf("want: %s\n got: %s", test.want, string(out))
-			}
-		})
-	}
-}
-
-func TestIter_SetInt(t *testing.T) {
-	if !SupportedCPU() {
-		t.SkipNow()
-	}
-	input := `{"0val":{"true":true,"false":false,"nullval":null},"1val":{"float":12.3456,"int":-42,"uint":9223372036854775808},"stringval":"initial value","array":[null,true,false,"astring",-42,9223372036854775808,1.23455]}`
-	tests := []struct {
-		setTo int64
-		want  string
-	}{
-		{
-			setTo: -69,
-			want:  `{"0val":{"true":true,"false":false,"nullval":null},"1val":{"float":-69,"int":-69,"uint":-69},"stringval":"initial value","array":[null,true,false,"astring",-69,-69,-69]}`,
-		},
-		{
-			setTo: 42,
-			want:  `{"0val":{"true":true,"false":false,"nullval":null},"1val":{"float":42,"int":42,"uint":42},"stringval":"initial value","array":[null,true,false,"astring",42,42,42]}`,
-		},
-	}
-
-	for _, test := range tests {
-		t.Run(fmt.Sprint(test.setTo), func(t *testing.T) {
-			pj, err := Parse([]byte(input), nil)
-			if err != nil {
-				t.Errorf("parseMessage failed\n")
-				return
-			}
-			root := pj.Iter()
-			// Queue root
-			root.AdvanceInto()
-			if err != nil {
-				t.Errorf("root failed: %v", err)
-				return
-			}
-			iter := root
-			for {
-				typ := iter.Type()
-				switch typ {
-				case TypeInt, TypeFloat, TypeUint:
-					//t.Logf("setting to %v", test.setTo)
-					err := iter.SetInt(test.setTo)
-					if err != nil {
-						t.Errorf("Unable to set value: %v", err)
-					}
-					val, err := iter.Int()
-					if err != nil {
-						t.Errorf("Unable to retrieve value: %v", err)
-					}
-
-					if val != test.setTo {
-						t.Errorf("Want value %v, got %v", test.setTo, val)
-					}
-				case TypeString:
-					// Do not replace strings...
-
-				default:
-					err := iter.SetInt(test.setTo)
-					if err == nil {
-						t.Errorf("Value should not be settable for type %v", typ)
-					}
-				}
-				if iter.PeekNextTag() == TagEnd {
-					break
-				}
-				iter.AdvanceInto()
-			}
-			out, err := root.MarshalJSON()
-			if err != nil {
-				t.Fatal(err)
-			}
-			if string(out) != test.want {
-				t.Errorf("want: %s\n got: %s", test.want, string(out))
-			}
-		})
-	}
-}
-
-func TestIter_SetUInt(t *testing.T) {
-	if !SupportedCPU() {
-		t.SkipNow()
-	}
-	input := `{"0val":{"true":true,"false":false,"nullval":null},"1val":{"float":12.3456,"int":-42,"uint":9223372036854775808},"stringval":"initial value","array":[null,true,false,"astring",-42,9223372036854775808,1.23455]}`
-	tests := []struct {
-		setTo uint64
-		want  string
-	}{
-		{
-			setTo: 69,
-			want:  `{"0val":{"true":true,"false":false,"nullval":null},"1val":{"float":69,"int":69,"uint":69},"stringval":"initial value","array":[null,true,false,"astring",69,69,69]}`,
-		},
-		{
-			setTo: 420,
-			want:  `{"0val":{"true":true,"false":false,"nullval":null},"1val":{"float":420,"int":420,"uint":420},"stringval":"initial value","array":[null,true,false,"astring",420,420,420]}`,
-		},
-	}
-
-	for _, test := range tests {
-		t.Run(fmt.Sprint(test.setTo), func(t *testing.T) {
-			pj, err := Parse([]byte(input), nil)
-			if err != nil {
-				t.Errorf("parseMessage failed\n")
-				return
-			}
-			root := pj.Iter()
-			// Queue root
-			root.AdvanceInto()
-			if err != nil {
-				t.Errorf("root failed: %v", err)
-				return
-			}
-			iter := root
-			for {
-				typ := iter.Type()
-				switch typ {
-				case TypeInt, TypeFloat, TypeUint:
-					//t.Logf("setting to %v", test.setTo)
-					err := iter.SetUInt(test.setTo)
-					if err != nil {
-						t.Errorf("Unable to set value: %v", err)
-					}
-					val, err := iter.Uint()
-					if err != nil {
-						t.Errorf("Unable to retrieve value: %v", err)
-					}
-
-					if val != test.setTo {
-						t.Errorf("Want value %v, got %v", test.setTo, val)
-					}
-				case TypeString:
-					// Do not replace strings...
-				default:
-					err := iter.SetUInt(test.setTo)
-					if err == nil {
-						t.Errorf("Value should not be settable for type %v", typ)
-					}
-				}
-				if iter.PeekNextTag() == TagEnd {
-					break
-				}
-				iter.AdvanceInto()
-			}
-			out, err := root.MarshalJSON()
-			if err != nil {
-				t.Fatal(err)
-			}
-			if string(out) != test.want {
-				t.Errorf("want: %s\n got: %s", test.want, string(out))
-			}
-		})
-	}
-}
-
-func TestIter_SetString(t *testing.T) {
-	if !SupportedCPU() {
-		t.SkipNow()
-	}
-	input := `{"0val":{"true":true,"false":false,"nullval":null},"1val":{"float":12.3456,"int":-42,"uint":9223372036854775808},"stringval":"initial value","array":[null,true,false,"astring",-42,9223372036854775808,1.23455]}`
-	tests := []struct {
-		setTo string
-		want  string
-	}{
-		{
-			setTo: "anotherval",
-			want:  `{"anotherval":{"anotherval":true,"anotherval":false,"anotherval":null},"anotherval":{"anotherval":"anotherval","anotherval":"anotherval","anotherval":"anotherval"},"anotherval":"anotherval","anotherval":[null,true,false,"anotherval","anotherval","anotherval","anotherval"]}`,
-		},
-		{
-			setTo: "",
-			want:  `{"":{"":true,"":false,"":null},"":{"":"","":"","":""},"":"","":[null,true,false,"","","",""]}`,
-		},
-		{
-			setTo: "\t",
-			want:  `{"\t":{"\t":true,"\t":false,"\t":null},"\t":{"\t":"\t","\t":"\t","\t":"\t"},"\t":"\t","\t":[null,true,false,"\t","\t","\t","\t"]}`,
-		},
-	}
-
-	for _, test := range tests {
-		t.Run(fmt.Sprint(test.setTo), func(t *testing.T) {
-			pj, err := Parse([]byte(input), nil)
-			if err != nil {
-				t.Errorf("parseMessage failed\n")
-				return
-			}
-			root := pj.Iter()
-			// Queue root
-			root.AdvanceInto()
-			if err != nil {
-				t.Errorf("root failed: %v", err)
-				return
-			}
-			iter := root
-			for {
-				typ := iter.Type()
-				switch typ {
-				case TypeString, TypeInt, TypeFloat, TypeUint:
-					//t.Logf("setting to %v", test.setTo)
-					err := iter.SetString(test.setTo)
-					if err != nil {
-						t.Errorf("Unable to set value: %v", err)
-					}
-					val, err := iter.String()
-					if err != nil {
-						t.Errorf("Unable to retrieve value: %v", err)
-					}
-
-					if val != test.setTo {
-						t.Errorf("Want value %v, got %v", test.setTo, val)
-					}
-				default:
-					err := iter.SetString(test.setTo)
-					if err == nil {
-						t.Errorf("Value should not be settable for type %v", typ)
-					}
-				}
-				if iter.PeekNextTag() == TagEnd {
-					break
-				}
-				iter.AdvanceInto()
-			}
-			out, err := root.MarshalJSON()
-			if err != nil {
-				t.Fatal(err)
-			}
-			if string(out) != test.want {
-				t.Errorf("want: %s\n got: %s", test.want, string(out))
-			}
-		})
-	}
-}
-
-func TestIter_SetStringBytes(t *testing.T) {
-	if !SupportedCPU() {
-		t.SkipNow()
-	}
-	input := `{"0val":{"true":true,"false":false,"nullval":null},"1val":{"float":12.3456,"int":-42,"uint":9223372036854775808},"stringval":"initial value","array":[null,true,false,"astring",-42,9223372036854775808,1.23455]}`
-	tests := []struct {
-		setTo []byte
-		want  string
-	}{
-		{
-			setTo: []byte("anotherval"),
-			want:  `{"anotherval":{"anotherval":true,"anotherval":false,"anotherval":null},"anotherval":{"anotherval":"anotherval","anotherval":"anotherval","anotherval":"anotherval"},"anotherval":"anotherval","anotherval":[null,true,false,"anotherval","anotherval","anotherval","anotherval"]}`,
-		},
-		{
-			setTo: []byte{},
-			want:  `{"":{"":true,"":false,"":null},"":{"":"","":"","":""},"":"","":[null,true,false,"","","",""]}`,
-		},
-		{
-			setTo: []byte(nil),
-			want:  `{"":{"":true,"":false,"":null},"":{"":"","":"","":""},"":"","":[null,true,false,"","","",""]}`,
-		},
-	}
-
-	for _, test := range tests {
-		t.Run(fmt.Sprint(test.setTo), func(t *testing.T) {
-			pj, err := Parse([]byte(input), nil)
-			if err != nil {
-				t.Errorf("parseMessage failed\n")
-				return
-			}
-			root := pj.Iter()
-			// Queue root
-			root.AdvanceInto()
-			if err != nil {
-				t.Errorf("root failed: %v", err)
-				return
-			}
-			iter := root
-			for {
-				typ := iter.Type()
-				switch typ {
-				case TypeString, TypeInt, TypeFloat, TypeUint:
-					//t.Logf("setting to %v", test.setTo)
-					err := iter.SetStringBytes(test.setTo)
-					if err != nil {
-						t.Errorf("Unable to set value: %v", err)
-					}
-					val, err := iter.StringBytes()
-					if err != nil {
-						t.Errorf("Unable to retrieve value: %v", err)
-					}
-
-					if !bytes.Equal(val, test.setTo) {
-						t.Errorf("Want value %v, got %v", test.setTo, val)
-					}
-				default:
-					err := iter.SetStringBytes(test.setTo)
-					if err == nil {
-						t.Errorf("Value should not be settable for type %v", typ)
-					}
-				}
-				if iter.PeekNextTag() == TagEnd {
-					break
-				}
-				iter.AdvanceInto()
-			}
-			out, err := root.MarshalJSON()
-			if err != nil {
-				t.Fatal(err)
-			}
-			if string(out) != test.want {
-				t.Errorf("want: %s\n got: %s", test.want, string(out))
-			}
-		})
-	}
->>>>>>> ebc09ef1
 }